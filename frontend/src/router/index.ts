--- conflicted
+++ resolved
@@ -16,12 +16,7 @@
     {
       path: '/test',
       name: 'test',
-<<<<<<< HEAD
-      component: () => import('@/views/MatrixTestView.vue'),
-      meta: { requiresAuth: false }
-=======
       component: () => import('@/test/MatrixIntegrationTest.vue')
->>>>>>> 8d901dcc
     },
     {
       path: '/interop-test',
